from fastapi import APIRouter

from app.api.home_routes import router as home_router
from app.api.openapi_router import router as swagger_analyze_router
from app.api.load_testing_router import router as load_testing_router
from app.api.project_router import router as project_router
from app.api.test_history_router import router as test_history_router
from app.api.endpoint_router import router as endpoint_router
from app.api.scheduler_router import router as scheduler_router
from app.api.debug_router import router as debug_router
<<<<<<< HEAD
=======
from app.api.infra_router import router as infra_router
>>>>>>> 0afc552d
from app.api.analysis_router import router as analysis_router

api_router = APIRouter()
api_router.include_router(
    home_router,
    tags=["home"],
)

api_router.include_router(
    swagger_analyze_router,
    prefix= "/openapi",
    tags=["OpenAPI Analyze"]
)

api_router.include_router(
    load_testing_router,
    prefix= "/load-testing",
    tags=["Load Testing"]
)

api_router.include_router(
    project_router,
    prefix="/project",
    tags=["Project"]
)

api_router.include_router(
    test_history_router,
    prefix="/test-history",
    tags=["Test History"]
)

api_router.include_router(
    endpoint_router,
    prefix="/endpoint",
    tags=["Endpoint"]
)

api_router.include_router(
    scheduler_router,
    prefix="/scheduler",
    tags=["Job Scheduler"]
)

api_router.include_router(
    debug_router,
    tags=["Debug"]
)

api_router.include_router(
<<<<<<< HEAD
=======
    infra_router,
    prefix="/infra",
    tags=["Infra"]
)
api_router.include_router(
>>>>>>> 0afc552d
    analysis_router,
    tags=["AI Analysis"]
)<|MERGE_RESOLUTION|>--- conflicted
+++ resolved
@@ -8,10 +8,7 @@
 from app.api.endpoint_router import router as endpoint_router
 from app.api.scheduler_router import router as scheduler_router
 from app.api.debug_router import router as debug_router
-<<<<<<< HEAD
-=======
 from app.api.infra_router import router as infra_router
->>>>>>> 0afc552d
 from app.api.analysis_router import router as analysis_router
 
 api_router = APIRouter()
@@ -62,14 +59,11 @@
 )
 
 api_router.include_router(
-<<<<<<< HEAD
-=======
     infra_router,
     prefix="/infra",
     tags=["Infra"]
 )
 api_router.include_router(
->>>>>>> 0afc552d
     analysis_router,
     tags=["AI Analysis"]
 )