import pytz
from datetime import datetime

from sqlalchemy import Column, Integer, String, Text, ForeignKey, Table, DateTime, Float, Boolean, JSON
from sqlalchemy.orm import relationship
from app.models.sqlite.database import Base

def now_kst():
    """KST 타임존으로 현재 시간 반환"""
    kst = pytz.timezone('Asia/Seoul')
    return datetime.now(kst)

class TestHistoryModel(Base):
    __tablename__ = "test_history"

    id = Column(Integer, primary_key=True, autoincrement=True)
    title = Column(String(255), nullable=False)
    description = Column(Text, nullable=True)
    target_tps = Column(Float, nullable=True)
    tested_at = Column(DateTime, default=now_kst)

    job_name = Column(String(255), nullable=True)
    k6_script_file_name = Column(String(255), nullable=True)
    
    # 테스트 완료 상태 및 결과 필드들
    is_completed = Column(Boolean, default=False)
    completed_at = Column(DateTime, nullable=True)

    # AI 분석 완료 상태 필드들 (기존 패턴과 동일하게)
    is_analysis_completed = Column(Boolean, default=False)
    analysis_completed_at = Column(DateTime, nullable=True)

    # 프로젝트 id
    project_id = Column(Integer, ForeignKey("project.id"))
    project = relationship("ProjectModel", back_populates="test_histories")
    
    # 전체 테스트 결과 메트릭
    max_tps = Column(Float, nullable=True)
    min_tps = Column(Float, nullable=True)
    avg_tps = Column(Float, nullable=True)

    max_response_time = Column(Float, nullable=True)  # ms
    min_response_time = Column(Float, nullable=True)  # ms
    avg_response_time = Column(Float, nullable=True)  # ms

    p50_response_time = Column(Float, nullable=True)  # ms
    p95_response_time = Column(Float, nullable=True)  # ms
    p99_response_time = Column(Float, nullable=True)  # ms

    max_error_rate = Column(Float, nullable=True)  # %
    min_error_rate = Column(Float, nullable=True)  # %
    avg_error_rate = Column(Float, nullable=True)  # %

    max_vus = Column(Float, nullable=True)
    min_vus = Column(Float, nullable=True)
    avg_vus = Column(Float, nullable=True)

    total_requests = Column(Integer, nullable=True)
    failed_requests = Column(Integer, nullable=True)
    test_duration = Column(Float, nullable=True)  # seconds

    scenarios = relationship("ScenarioHistoryModel", back_populates="test_history", cascade="all, delete-orphan")
    test_metrics = relationship("TestMetricsTimeseriesModel", back_populates="test_history", cascade="all, delete-orphan")
    analysis_histories = relationship("AnalysisHistoryModel", back_populates="primary_test", cascade="all, delete-orphan")


class ScenarioHistoryModel(Base):
    __tablename__ = "scenario_history"

    id = Column(Integer, primary_key=True, autoincrement=True)
    name = Column(String(255), nullable=False)
    # k6 실시간 데이터 추적용
    scenario_tag = Column(String(255), nullable=False)

    endpoint_id = Column(Integer, ForeignKey("endpoint.id"), nullable=False)
    endpoint = relationship("EndpointModel", back_populates="scenarios")

    think_time = Column(Float, default=1.0)
    executor = Column(String(50), nullable=False)
    response_time_target = Column(Float, nullable=True)
    error_rate_target = Column(Float, nullable=True)

    total_requests = Column(Integer, nullable=True)
    failed_requests = Column(Integer, nullable=True)
    test_duration = Column(Float, nullable=True)  # seconds

    # 시나리오 테스트 결과 메트릭
    max_tps = Column(Float, nullable=True)
    min_tps = Column(Float, nullable=True)
    avg_tps = Column(Float, nullable=True)

    max_response_time = Column(Float, nullable=True)  # ms
    min_response_time = Column(Float, nullable=True)  # ms
    avg_response_time = Column(Float, nullable=True)  # ms

    p50_response_time = Column(Float, nullable=True)  # ms
    p95_response_time = Column(Float, nullable=True)  # ms
    p99_response_time = Column(Float, nullable=True)  # ms

    max_error_rate = Column(Float, nullable=True)  # %
    min_error_rate = Column(Float, nullable=True)  # %
    avg_error_rate = Column(Float, nullable=True)  # %

    test_history_id = Column(Integer, ForeignKey("test_history.id"))
    test_history = relationship("TestHistoryModel", back_populates="scenarios")

    stages = relationship("StageHistoryModel", back_populates="scenario", cascade="all, delete-orphan")
    test_parameters = relationship("TestParameterHistoryModel", back_populates="scenario", cascade="all, delete-orphan")
    test_headers = relationship("TestHeaderHistoryModel", back_populates="scenario", cascade="all, delete-orphan")
    test_metrics = relationship("TestMetricsTimeseriesModel", back_populates="scenario", cascade="all, delete-orphan")

class TestParameterHistoryModel(Base):
    __tablename__ = "test_parameter_history"
    
    id = Column(Integer, primary_key=True, autoincrement=True)
    name = Column(String, nullable=False)           # 파라미터 이름
    param_type = Column(String, nullable=False)     # path, query, requestBody
    value = Column(String, nullable=False)          # 실제 사용된 값 (문자열)
    
    scenario_id = Column(Integer, ForeignKey("scenario_history.id"))
    scenario = relationship("ScenarioHistoryModel", back_populates="test_parameters")

class TestHeaderHistoryModel(Base):
    __tablename__ = "test_header_history"
    
    id = Column(Integer, primary_key=True, autoincrement=True)
    header_key = Column(String, nullable=False)     # 헤더 키
    header_value = Column(String, nullable=False)   # 헤더 값
    
    scenario_id = Column(Integer, ForeignKey("scenario_history.id"))
    scenario = relationship("ScenarioHistoryModel", back_populates="test_headers")

class TestMetricsTimeseriesModel(Base):
    """10초 단위 시계열 메트릭 데이터 (그래프용)"""
    __tablename__ = "test_metrics_timeseries"

    id = Column(Integer, primary_key=True, autoincrement=True)
    
    # 시나리오와 연관관계 (null이면 전체 데이터, 값이 있으면 해당 시나리오 데이터)
    scenario_history_id = Column(Integer, ForeignKey("scenario_history.id"), nullable=True)
    scenario = relationship("ScenarioHistoryModel", back_populates="test_metrics")

    test_history_id = Column(Integer, ForeignKey("test_history.id"), nullable=True)
    test_history = relationship("TestHistoryModel", back_populates="test_metrics")
    
    # 시간 구간 (10초 단위 구간의 시작 시간)
    timestamp = Column(DateTime, nullable=False)
    
    # 메트릭 값들 (10초 구간의 평균/합계 값)
    tps = Column(Float, nullable=True)          # Transactions per second
    error_rate = Column(Float, nullable=True)   # Error rate (%)
    vus = Column(Integer, nullable=True)        # Virtual users
    avg_response_time = Column(Float, nullable=True)  # Average response time (ms)
    p95_response_time = Column(Float, nullable=True)  # P95 response time (ms)
    p99_response_time = Column(Float, nullable=True)  # P99 response time (ms)

class TestResourceTimeseriesModel(Base):
    """서버 리소스 시계열 데이터 (CPU, Memory)"""
    __tablename__ = "test_resource_timeseries"

    id = Column(Integer, primary_key=True, autoincrement=True)
    
    # 테스트와 연관관계
    scenario_history_id = Column(Integer, ForeignKey("scenario_history.id"), nullable=True)
    scenario = relationship("ScenarioHistoryModel")
    
    # 서버 인프라와 연관관계
    server_infra_id = Column(Integer, ForeignKey("server_infra.id"), nullable=False)
    server_infra = relationship("ServerInfraModel", back_populates="tests_resources")
    
    # 수집 데이터 종류
    metric_type = Column(String(20), nullable=False)  # 'cpu' or 'memory'
    
    # 단위
    unit = Column(String(20), nullable=False)  # 'millicores' for cpu, 'mb' for memory
    
    # 시간
    timestamp = Column(DateTime, nullable=False)
    
    # 측정 값
    value = Column(Float, nullable=False)
    
    # Resource Spec 정보 (Pod의 request/limit 값)
    cpu_request_millicores = Column(Float, nullable=True)    # CPU 요청량 (millicores)
    cpu_limit_millicores = Column(Float, nullable=True)      # CPU 제한량 (millicores)
    memory_request_mb = Column(Float, nullable=True)         # Memory 요청량 (MB)
    memory_limit_mb = Column(Float, nullable=True)           # Memory 제한량 (MB)

class StageHistoryModel(Base):
    __tablename__ = "stage_history"

    id = Column(Integer, primary_key=True, autoincrement=True)
    duration = Column(String(20), nullable=False)
    target = Column(Integer, nullable=False)

    scenario_id = Column(Integer, ForeignKey("scenario_history.id"))
    scenario = relationship("ScenarioHistoryModel", back_populates="stages")


class AnalysisHistoryModel(Base):
    """AI 분석 이력 통합 저장 테이블"""
    __tablename__ = "analysis_history"

    id = Column(Integer, primary_key=True, autoincrement=True)

    # 기본 분석 정보
    primary_test_id = Column(Integer, ForeignKey("test_history.id"), nullable=False)
    analysis_category = Column(String(50), nullable=False)  # 'single', 'comprehensive'
    analysis_type = Column(String(50), nullable=False)  # 'tps', 'response_time', 'resource_usage', etc.

<<<<<<< HEAD

=======
>>>>>>> a0c72b83
    # 분석 결과 (JSON으로 유연하게 저장)
    analysis_result = Column(JSON, nullable=False)

    # 메타데이터
    model_name = Column(String(100), nullable=False)

    # 타임스탬프
    analyzed_at = Column(DateTime, default=now_kst, nullable=False)
    created_at = Column(DateTime, default=now_kst, nullable=False)

<<<<<<< HEAD
    # 관계 설정
    primary_test = relationship("TestHistoryModel", foreign_keys=[primary_test_id], backref="primary_analyses")
=======
    # 관계 설정 (many-to-one에서는 cascade delete-orphan 제거)
    primary_test = relationship("TestHistoryModel", foreign_keys=[primary_test_id], back_populates="analysis_histories")
>>>>>>> a0c72b83
<|MERGE_RESOLUTION|>--- conflicted
+++ resolved
@@ -208,10 +208,6 @@
     analysis_category = Column(String(50), nullable=False)  # 'single', 'comprehensive'
     analysis_type = Column(String(50), nullable=False)  # 'tps', 'response_time', 'resource_usage', etc.
 
-<<<<<<< HEAD
-
-=======
->>>>>>> a0c72b83
     # 분석 결과 (JSON으로 유연하게 저장)
     analysis_result = Column(JSON, nullable=False)
 
@@ -222,10 +218,5 @@
     analyzed_at = Column(DateTime, default=now_kst, nullable=False)
     created_at = Column(DateTime, default=now_kst, nullable=False)
 
-<<<<<<< HEAD
-    # 관계 설정
-    primary_test = relationship("TestHistoryModel", foreign_keys=[primary_test_id], backref="primary_analyses")
-=======
     # 관계 설정 (many-to-one에서는 cascade delete-orphan 제거)
-    primary_test = relationship("TestHistoryModel", foreign_keys=[primary_test_id], back_populates="analysis_histories")
->>>>>>> a0c72b83
+    primary_test = relationship("TestHistoryModel", foreign_keys=[primary_test_id], back_populates="analysis_histories")